affine==2.4.0
amqp==5.3.1
asgiref==3.10.0
astroid==3.0.3
asttokens==3.0.0
attrs==25.4.0
billiard==4.2.2
black==23.11.0
boto3==1.29.7
botocore==1.32.7
celery==5.3.4
certifi==2025.10.5
cffi==2.0.0
charset-normalizer==3.4.4
click==8.3.0
click-didyoumean==0.3.1
click-plugins==1.1.1.2
click-repl==0.3.0
cligj==0.7.2
coverage==7.11.1
cron_descriptor==2.0.6
croniter==2.0.1
cryptography==46.0.3
decorator==5.2.1
defusedxml==0.7.1
dill==0.4.0
dj-database-url==2.1.0
Django==4.2.7
django-allauth==0.57.0
django-celery-beat==2.5.0
django-celery-results==2.5.1
django-cors-headers==4.3.0
django-debug-toolbar==4.2.0
django-extensions==3.2.3
django-filter==23.3
django-storages==1.14.2
django-timezone-field==7.1
djangorestframework==3.14.0
djangorestframework-gis==1.0
djangorestframework-simplejwt==5.3.0
drf-spectacular==0.26.5
executing==2.2.1
factory-boy==3.3.0
Faker==20.1.0
fiona==1.10.1
flake8==6.1.0
geopandas==0.14.1
idna==3.11
inflection==0.5.1
iniconfig==2.3.0
ipdb==0.13.13
ipython==8.18.1
isort==5.12.0
jedi==0.19.2
jmespath==1.0.1
jsonschema==4.25.1
jsonschema-specifications==2025.9.1
kombu==5.6.0
matplotlib-inline==0.2.1
mccabe==0.7.0
mypy==1.7.1
mypy_extensions==1.1.0
numpy==2.3.4
oauthlib==3.3.1
packaging==25.0
pandas==2.3.3
parso==0.8.5
pathspec==0.12.1
pexpect==4.9.0
Pillow==10.1.0
platformdirs==4.5.0
pluggy==1.6.0
prompt_toolkit==3.0.52
psycopg2-binary==2.9.9
ptyprocess==0.7.0
pure_eval==0.2.3
pycodestyle==2.11.1
pycparser==2.23
pyflakes==3.1.0
Pygments==2.19.2
PyJWT==2.10.1
pylint==3.0.3
pyparsing==3.2.5
pyproj==3.6.1
pytest==7.4.3
pytest-cov==4.1.0
pytest-django==4.7.0
python-crontab==3.3.0
python-dateutil==2.8.2
python-decouple==3.8
python-dotenv==1.0.0
python3-openid==3.2.0
pytz==2025.2
PyYAML==6.0.3
rasterio==1.3.9
redis==5.0.1
referencing==0.37.0
requests==2.31.0
requests-oauthlib==2.0.0
rpds-py==0.28.0
s3transfer==0.8.0
sentry-sdk==1.38.0
setuptools==80.9.0
shapely==2.0.2
six==1.17.0
snuggs==1.4.7
sqlparse==0.5.3
stack-data==0.6.3
tomlkit==0.13.3
traitlets==5.14.3
typing_extensions==4.15.0
tzdata==2025.2
uritemplate==4.2.0
urllib3==2.0.7
vine==5.1.0
watchdog==3.0.0
wcwidth==0.2.14
fiona==1.10.1
geopandas==0.14.1
pyshp==3.0.2.post1

# Email y notificaciones
django-templated-mail==1.1.1
djoser==2.2.0

# SMS (Twilio)
twilio==8.10.0

# Token generation
<<<<<<< HEAD
itsdangerous==2.1.2

# Email y notificaciones
django-templated-mail==1.1.1
djoser==2.2.0

# SMS (Twilio)
twilio==8.10.0

# Token generation
=======
>>>>>>> a67285dc
itsdangerous==2.1.2<|MERGE_RESOLUTION|>--- conflicted
+++ resolved
@@ -115,8 +115,6 @@
 vine==5.1.0
 watchdog==3.0.0
 wcwidth==0.2.14
-fiona==1.10.1
-geopandas==0.14.1
 pyshp==3.0.2.post1
 
 # Email y notificaciones
@@ -127,17 +125,4 @@
 twilio==8.10.0
 
 # Token generation
-<<<<<<< HEAD
-itsdangerous==2.1.2
-
-# Email y notificaciones
-django-templated-mail==1.1.1
-djoser==2.2.0
-
-# SMS (Twilio)
-twilio==8.10.0
-
-# Token generation
-=======
->>>>>>> a67285dc
 itsdangerous==2.1.2